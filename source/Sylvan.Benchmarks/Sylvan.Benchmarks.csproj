--- conflicted
+++ resolved
@@ -18,15 +18,10 @@
   </ItemGroup>
 
   <ItemGroup>
-<<<<<<< HEAD
-    <PackageReference Include="BenchmarkDotNet" Version="0.12.0" />
-    <PackageReference Include="CsvHelper" Version="15.0.5" />
-=======
     <PackageReference Include="BenchmarkDotNet" Version="0.12.1" />
     <PackageReference Include="Csv" Version="1.0.57" />
     <PackageReference Include="CsvHelper" Version="15.0.5" />
     <PackageReference Include="FastCsvParser" Version="1.1.1" />
->>>>>>> 9d056217
     <PackageReference Include="FlatFiles" Version="4.7.0" />
     <PackageReference Include="FSharp.Data" Version="3.3.3" />
     <!--<PackageReference Include="LumenWorksCsvReader" Version="4.0.0" />-->
