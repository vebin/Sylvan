﻿<Project Sdk="Microsoft.NET.Sdk">

  <PropertyGroup>
    <TargetFramework>netcoreapp3.1</TargetFramework>
    <IsPackable>false</IsPackable>
    <RootNamespace>Sylvan.Data.Csv</RootNamespace>
  </PropertyGroup>

  <ItemGroup>
    <!--<PackageReference Include="Deedle" Version="2.1.2" />-->
    <!--<PackageReference Include="Microsoft.Data.SqlClient" Version="1.1.1" />-->
<<<<<<< HEAD
    <PackageReference Include="Microsoft.NET.Test.Sdk" Version="16.6.1" />
    <PackageReference Include="System.Buffers" Version="4.4.0" />
=======
    <PackageReference Include="Microsoft.Data.SqlClient" Version="1.1.2" />
    <PackageReference Include="Microsoft.NET.Test.Sdk" Version="16.6.0" />
    <PackageReference Include="MySqlConnector" Version="0.64.0" />
    <PackageReference Include="Npgsql" Version="4.1.3.1" />
    <PackageReference Include="System.Buffers" Version="4.5.1" />
>>>>>>> d36e959c
    <PackageReference Include="System.Data.SqlClient" Version="4.8.1" />
    <PackageReference Include="xunit" Version="2.4.1" />
    <PackageReference Include="xunit.runner.visualstudio" Version="2.4.1">
      <PrivateAssets>all</PrivateAssets>
      <IncludeAssets>runtime; build; native; contentfiles; analyzers; buildtransitive</IncludeAssets>
    </PackageReference>
  </ItemGroup>

  <ItemGroup>
    <ProjectReference Include="..\Sylvan.Common\Sylvan.Common.csproj" />
    <ProjectReference Include="..\Sylvan.Data.Csv\Sylvan.Data.Csv.csproj" />
    <ProjectReference Include="..\Sylvan.Data\Sylvan.Data.csproj" />
  </ItemGroup>

  <ItemGroup>
    <None Update="Data\**\*">
      <CopyToOutputDirectory>PreserveNewest</CopyToOutputDirectory>
    </None>
  </ItemGroup>

</Project><|MERGE_RESOLUTION|>--- conflicted
+++ resolved
@@ -9,16 +9,11 @@
   <ItemGroup>
     <!--<PackageReference Include="Deedle" Version="2.1.2" />-->
     <!--<PackageReference Include="Microsoft.Data.SqlClient" Version="1.1.1" />-->
-<<<<<<< HEAD
-    <PackageReference Include="Microsoft.NET.Test.Sdk" Version="16.6.1" />
-    <PackageReference Include="System.Buffers" Version="4.4.0" />
-=======
     <PackageReference Include="Microsoft.Data.SqlClient" Version="1.1.2" />
-    <PackageReference Include="Microsoft.NET.Test.Sdk" Version="16.6.0" />
     <PackageReference Include="MySqlConnector" Version="0.64.0" />
     <PackageReference Include="Npgsql" Version="4.1.3.1" />
-    <PackageReference Include="System.Buffers" Version="4.5.1" />
->>>>>>> d36e959c
+    <PackageReference Include="System.Buffers" Version="4.4.0" />
+    <PackageReference Include="Microsoft.NET.Test.Sdk" Version="16.6.1" />
     <PackageReference Include="System.Data.SqlClient" Version="4.8.1" />
     <PackageReference Include="xunit" Version="2.4.1" />
     <PackageReference Include="xunit.runner.visualstudio" Version="2.4.1">
