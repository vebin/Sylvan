﻿using System;
using System.Collections.Generic;
using System.Collections.ObjectModel;
using System.Data.Common;
using System.IO;
using System.Linq;
using System.Net.Http;

namespace Sylvan.Data.Csv
{

	sealed class CsvSchema : ICsvSchemaProvider
	{
		readonly ReadOnlyCollection<DbColumn> schema;
		public CsvSchema(ReadOnlyCollection<DbColumn> schema)
		{
			this.schema = schema;
		}

		public DbColumn GetColumn(string name, int ordinal)
		{
			return schema[ordinal];
		}
	}

	static class TestData
	{
		const string DataSetUrl = "https://raw.githubusercontent.com/CSSEGISandData/COVID-19/f7c2384622806d5297d16c314a7bc0b9cde24937/csse_covid_19_data/csse_covid_19_time_series/time_series_covid19_confirmed_US.csv";
		const string DataFileName = "Data.csv";

		static string CachedData;

		static void CacheData()
		{
			if (!File.Exists(DataFileName))
			{
				using var oStream = File.OpenWrite(DataFileName);
				using var iStream = new HttpClient().GetStreamAsync(DataSetUrl).Result;
				iStream.CopyTo(oStream);
			}
			CachedData = File.ReadAllText(DataFileName);
		}

		static TestData()
		{
			// is it a bad idea to do this in a static constructor?
			// probably, but this is only used in test/benchmarks.
			CacheData();
		}

		public static string DataFile
		{
			get
			{
				return DataFileName;
			}
		}

		public static TextReader GetTextReader()
		{
			return new StringReader(CachedData);
		}

		public static DbDataReader GetData()
		{
			return CsvDataReader.Create(GetTextReader());
		}

		public static DbDataReader GetTypedData()
		{
			var reader = File.OpenText("Data\\Schema.csv");
			return CsvDataReader.Create(reader, new CsvDataReaderOptions() { Schema = DataSchema.Instance });
		}
<<<<<<< HEAD
=======

		public static ICsvSchemaProvider TestDataSchema => DataSchema.Instance;

>>>>>>> 111b6ff1

		class DataSchema : ICsvSchemaProvider
		{
			public static DataSchema Instance = new DataSchema();
			Type[] types;
			bool[] nullable;

			private DataSchema()
			{
				Type i = typeof(int), s = typeof(string), f = typeof(double);
				types = new Type[] { i, s, s, i, f, s, s, s, f, f, s };
				nullable = new bool[] { false, false, false, false, true };
			}

			public DbColumn GetColumn(string name, int ordinal)
			{
				Type type =
					ordinal < types.Length
					? types[ordinal]
					: typeof(int);
				bool allowNull =
					ordinal < nullable.Length
					? nullable[ordinal]
					: false;
				return new TypedCsvColumn(type, allowNull);
			}
		}

		class TypedCsvColumn : DbColumn
		{
			public TypedCsvColumn(Type type, bool allowNull)
			{
				this.DataType = type;
				this.AllowDBNull = allowNull;
			}
		}

		public sealed class TestClass
		{
			public int Id { get; set; }
			public string Name { get; set; }
			public DateTime Date { get; set; }
			public bool IsActive { get; set; }
			public double[] DataSet { get; set; }
		}

		public const int DefaultRecordCount = 100000;
		public const int DefaultDataValueCount = 20;

		public static IEnumerable<TestClass> GetTestObjects(int recordCount = DefaultRecordCount, int valueCount = DefaultDataValueCount)
		{
			// We'll reuse the single instance of TestClass. 
			// We do this so memory usage in benchmarks is a better indicator
			// of the library, and not just overwhelmed by TestClass allocations.
			var row = new TestClass();
			DateTime startDate = new DateTime(2020, 3, 23, 0, 0, 0, DateTimeKind.Utc);
			row.DataSet = new double[valueCount];
			var counter = 1;

			return
				Enumerable
				.Range(0, recordCount)
				.Select(
					i =>
					{
						row.Id = i;
						row.Name = "Model Number: 1337";
						row.Date = startDate.AddDays(i);
						row.IsActive = i % 2 == 1;
						for (int idx = 0; idx < row.DataSet.Length; idx++)
						{
							row.DataSet[idx] = .25 * counter++;
						}
						return row;
					}
				);
		}

		public static DbDataReader GetBinaryData()
		{
			var items = GetTestBinary();
			var reader = ObjectDataReader.Create(items);
			reader.AddColumn("Id", d => d.Id);
			reader.AddColumn("Data", d => d.Data);
			return reader;
		}

		public class BinaryData
		{
			public int Id { get; set; }
			public byte[] Data { get; set; }
		}

		public static IEnumerable<BinaryData> GetTestBinary()
		{
			yield return new BinaryData { Id = 1, Data = new byte[] { 1, 2, 3, 4, 5 } };
			yield return new BinaryData { Id = 2, Data = new byte[] { 5, 4, 3, 2, 1 } };

		}

		public static DbDataReader GetTestDataReader(int recordCount = DefaultRecordCount, int valueCount = DefaultDataValueCount)
		{
			var items = GetTestObjects(recordCount, valueCount);
			var reader = ObjectDataReader.Create(items);
			reader.AddColumn("Id", d => d.Id);
			reader.AddColumn("Name", d => d.Name);
			reader.AddColumn("Date", d => d.Date);
			reader.AddColumn("IsActive", d => d.IsActive);

			for (int i = 0; i < valueCount; i++)
			{
				var idx = 0;
				reader.AddColumn("Value" + i, d => d.DataSet[idx]);
			}

			return reader;
		}
	}
}<|MERGE_RESOLUTION|>--- conflicted
+++ resolved
@@ -71,12 +71,9 @@
 			var reader = File.OpenText("Data\\Schema.csv");
 			return CsvDataReader.Create(reader, new CsvDataReaderOptions() { Schema = DataSchema.Instance });
 		}
-<<<<<<< HEAD
-=======
 
 		public static ICsvSchemaProvider TestDataSchema => DataSchema.Instance;
 
->>>>>>> 111b6ff1
 
 		class DataSchema : ICsvSchemaProvider
 		{
