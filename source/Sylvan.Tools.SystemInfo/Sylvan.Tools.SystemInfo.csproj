--- conflicted
+++ resolved
@@ -6,11 +6,7 @@
     <PackAsTool>true</PackAsTool>
     <ToolCommandName>sysinfo</ToolCommandName>
 
-<<<<<<< HEAD
-    <VersionPrefix>1.0.1</VersionPrefix>
-=======
     <VersionPrefix>1.0.2</VersionPrefix>
->>>>>>> 447345ad
     <Title>Sylvan system information tool</Title>
     <Description>A .NET global tool that outputs system information.</Description>
     <PackageTags>systeminfo;dotnet;global;tool</PackageTags>
