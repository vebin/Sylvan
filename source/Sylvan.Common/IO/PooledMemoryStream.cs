﻿using System;
using System.Buffers;
using System.Diagnostics;
using System.IO;
using System.Threading;
using System.Threading.Tasks;

namespace Sylvan.IO
{
	/// <summary>
	/// A memory-backed <see cref="Stream"/> implementation using pooled buffers.
	/// </summary>
	/// <remarks>
	/// This class uses pooled buffers to reduce allocations, and memory clearing
	/// that are present with <see cref="MemoryStream"/>.
	/// </remarks>
	public sealed class PooledMemoryStream : Stream
	{
		const int DefaultBlockShift = 12; // default to 4k blocks
		const int InitialBlockCount = 8;
		
		readonly ArrayPool<byte> bufferPool;
		readonly int blockShift;
		readonly int blockSize;
		readonly int blockMask;
		readonly bool clearOnReturn;

		long length;
		long position;
		
<<<<<<< HEAD
		readonly ArrayPool<byte> bufferPool;
=======
>>>>>>> 9d056217

		byte[]?[] blocks;

		/// <summary>
		/// Creates a PooledMemoryStream.
		/// </summary>
		public PooledMemoryStream() : this(ArrayPool<byte>.Shared, DefaultBlockShift, false)
		{
		}

		/// <summary>
		/// Creates a PooledMemoryStream.
		/// </summary>
		/// <param name="bufferPool">The <see cref="ArrayPool{T}"/> to use.</param>
		/// <param name="blockShift">The size of the buffer to use expressed 1 &lt;&lt; blockShift. (Valid values 6 - 24)</param>
		/// <param name="clearOnReturn">A boolean indicating whether to clear the buffers after use.</param>
		public PooledMemoryStream(ArrayPool<byte> bufferPool, int blockShift = DefaultBlockShift, bool clearOnReturn = false)
		{
			if (blockShift < 6 || blockShift > 24) // 64b - 16MB
				throw new ArgumentOutOfRangeException(nameof(blockShift));

			this.bufferPool = bufferPool;
			this.blocks = new byte[]?[InitialBlockCount];
			this.blockShift = blockShift;
			this.blockSize = 1 << blockShift;
			this.blockMask = blockSize - 1;
			this.clearOnReturn = clearOnReturn;
		}

		/// <inheritdoc/>
		public override bool CanRead => true;
		/// <inheritdoc/>
		public override bool CanSeek => true;
		/// <inheritdoc/>
		public override bool CanWrite => true;
		/// <inheritdoc/>
		public override long Length => length;
		/// <inheritdoc/>
		public override long Position
		{
			get
			{
				return position;
			}
			set
			{
				this.Seek(value, SeekOrigin.Begin);
			}
		}

		/// <inheritdoc/>
		public override void Flush()
		{
		}

		/// <inheritdoc/>
		public override int Read(byte[] buffer, int offset, int count)
		{
			if (buffer == null) throw new ArgumentNullException(nameof(buffer));
			if (count < 0) throw new ArgumentOutOfRangeException(nameof(count));
			if (offset + count > buffer.Length) throw new ArgumentOutOfRangeException(nameof(offset));

			var avail = this.length - this.position;
			var c = (int)(avail < count ? avail : count);
			var len = c;
			var pos = this.position;
			while (c > 0)
			{
				var blockIdx = pos >> blockShift;
				var curBlock = blocks[blockIdx];
				var blockOffset = (int)(pos & blockMask);
				var blockRem = blockSize - blockOffset;
				Debug.Assert(blockRem >= 0);
				var cl = blockRem < c ? blockRem : c;
				if (curBlock == null)
				{
					Array.Clear(buffer, offset, cl);
				}
				else
				{
					Buffer.BlockCopy(curBlock, blockOffset, buffer, offset, cl);
				}

				pos += cl;
				offset += cl;
				c -= cl;
			}

			this.position = pos;
			return len;
		}

		/// <inheritdoc/>
		public override long Seek(long offset, SeekOrigin origin)
		{
			long pos = 0;
			switch (origin)
			{
				case SeekOrigin.Begin:
					pos = offset;
					break;
				case SeekOrigin.Current:
					pos = this.position + offset;
					break;
				case SeekOrigin.End:
					pos = this.length + offset;
					break;
			}
			if (pos < 0 || pos > this.length)
				throw new ArgumentOutOfRangeException(nameof(offset));
			this.position = pos;
			return pos;
		}

		/// <inheritdoc/>
		public override void SetLength(long value)
		{
			if (value < 0) throw new ArgumentOutOfRangeException(nameof(value));

			if (value < this.length)
			{
				long blocks = length >> blockShift;
				long newBlocks = value >> blockShift;

				// if the stream shrunk, return any unused blocks
				for (long i = newBlocks; i <= blocks && i < this.blocks.Length; i++)
				{
					var buffer = this.blocks[i];
					if (buffer != null)
					{
						this.blocks[i] = null;
						this.bufferPool.Return(buffer, clearOnReturn);
					}
					this.length = value;
				}
			}

			this.length = value;
		}

		/// <inheritdoc/>
		public override void Write(byte[] buffer, int offset, int count)
		{
			if (buffer == null)
				throw new ArgumentNullException(nameof(buffer));
			if (offset >= buffer.Length)
				throw new ArgumentOutOfRangeException(nameof(offset));
			if (count < 0 || offset + count > buffer.Length)
				throw new ArgumentOutOfRangeException(nameof(count));

			var shift = blockShift;
			var blockSize = this.blockSize;
			var blockMask = blockSize - 1;

			var endLength = this.position + count;
			var reqBlockCount = (endLength + blockMask) >> shift;

			var blocks = this.blocks;
			if (reqBlockCount > blocks.Length)
			{
				var newBlockCount = blocks.Length;
				while (newBlockCount < reqBlockCount)
				{
					newBlockCount <<= 1;
				}

				var newBuffers = new byte[]?[newBlockCount];
				Array.Copy(blocks, 0, newBuffers, 0, blocks.Length);
				this.blocks = newBuffers;
			}

			blocks = this.blocks;
			var pos = this.position;
			while (count > 0)
			{
				var blockIdx = pos >> shift;
				var curBlock = blocks[blockIdx];
				if (curBlock == null)
				{
					curBlock = bufferPool.Rent(this.blockSize);
					blocks[blockIdx] = curBlock;
				}
				var blockOffset = (int)(pos & blockMask);
				var blockRem = blockSize - blockOffset;
				Debug.Assert(blockRem >= 0);
				var c = blockRem < count ? blockRem : count;
				Buffer.BlockCopy(buffer, offset, curBlock, blockOffset, c);
				count -= c;
				pos = pos + c;
				offset += c;
			}
			this.position = pos;
			if (this.position > this.length)
				this.length = this.position;
		}

		/// <inheritdoc/>
		public override async Task CopyToAsync(Stream destination, int bufferSize, CancellationToken cancellationToken)
		{
			if (destination == null) throw new ArgumentNullException(nameof(destination));

			while (position < length)
			{
				var rem = length - position;
				cancellationToken.ThrowIfCancellationRequested();
				var blockIdx = position >> blockShift;
				var block = this.blocks[blockIdx];
				var blockOffset = (int)(position & blockMask);
				var blockCount = blockSize - blockOffset;
				var blockLen = rem < blockCount ? (int)rem : blockCount;
				await destination.WriteAsync(block, blockOffset, blockLen).ConfigureAwait(false);
				position += blockLen;
			}
		}

		/// <inheritdoc/>
		protected override void Dispose(bool disposing)
		{
			base.Dispose(disposing);
			foreach (var block in this.blocks)
			{
				if (block != null)
					this.bufferPool.Return(block, clearOnReturn);
			}
		}
	}
}<|MERGE_RESOLUTION|>--- conflicted
+++ resolved
@@ -28,10 +28,6 @@
 		long length;
 		long position;
 		
-<<<<<<< HEAD
-		readonly ArrayPool<byte> bufferPool;
-=======
->>>>>>> 9d056217
 
 		byte[]?[] blocks;
 
