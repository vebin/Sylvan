﻿<Project Sdk="Microsoft.NET.Sdk">

  <PropertyGroup>
    <TargetFrameworks>netstandard2.0;netstandard2.1</TargetFrameworks>
    <Version>0.5.0</Version>
    <Description>A .NET library for reading and writing delimited CSV data.</Description>
    <PackageTags>csv;delimited;datareader;async</PackageTags>    
    <Nullable>enable</Nullable>
<<<<<<< HEAD
=======
    <GenerateDocumentationFile>true</GenerateDocumentationFile>
>>>>>>> 7122f2d5
  </PropertyGroup>
  <ItemGroup>
    <Compile Include="../Sylvan.Data/SchemaTable.cs" />
  </ItemGroup>
</Project><|MERGE_RESOLUTION|>--- conflicted
+++ resolved
@@ -6,10 +6,7 @@
     <Description>A .NET library for reading and writing delimited CSV data.</Description>
     <PackageTags>csv;delimited;datareader;async</PackageTags>    
     <Nullable>enable</Nullable>
-<<<<<<< HEAD
-=======
     <GenerateDocumentationFile>true</GenerateDocumentationFile>
->>>>>>> 7122f2d5
   </PropertyGroup>
   <ItemGroup>
     <Compile Include="../Sylvan.Data/SchemaTable.cs" />
