--- conflicted
+++ resolved
@@ -2,11 +2,7 @@
 
   <PropertyGroup>
     <TargetFrameworks>netstandard2.0;netstandard2.1</TargetFrameworks>
-<<<<<<< HEAD
-    <Version>0.6.0</Version>
-=======
     <Version>0.6.3</Version>
->>>>>>> 9d056217
     <Description>A .NET library for reading and writing delimited CSV data.</Description>
     <PackageTags>csv;delimited;datareader;async</PackageTags>    
     <Nullable>enable</Nullable>
