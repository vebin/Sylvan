--- conflicted
+++ resolved
@@ -9,10 +9,6 @@
   </PropertyGroup>
 
   <ItemGroup>
-<<<<<<< HEAD
-    <!--<PackageReference Condition="$(TargetFramework) == 'netstandard2.0'" Include="System.Memory" Version="4.5.0" />-->
-=======
     <Compile Include="../Sylvan.Data/SchemaTable.cs"/>
->>>>>>> 8d31aa3f
   </ItemGroup>
 </Project>