<Project>
  <PropertyGroup>
    <PackageTags Condition="$(MSBuildProjectName.StartsWith('Sylvan.Tools.'))">$(PackageTags);global;tool</PackageTags>
    <PackageTags>$(PackageTags);dotnet;.NET;Sylvan</PackageTags>
  </PropertyGroup>
  <Target Name="PrepareNupkg" BeforeTargets="ResolvePackageAssets">
    <!-- the package folder must exist before nuget restore runs -->
    <MakeDir Condition="!Exists($(PackageOutputPath))" Directories="$(PackageOutputPath)" />
  </Target>

  <PropertyGroup>
    <ReportsDirectory>$(MSBuildThisFileDirectory)/reports</ReportsDirectory>
    <CoverletOutput>$(ReportsDirectory)\$(MSBuildProjectName)\</CoverletOutput>
    <CoverletOutputFormat>json,cobertura</CoverletOutputFormat>
  </PropertyGroup>

  <ItemGroup Condition="'$(IsTestProject)' == 'true'">
    <PackageReference Include="Microsoft.NET.Test.Sdk" Version="16.6.1" />
    <PackageReference Include="xunit" Version="2.4.1" />
    <PackageReference Include="xunit.runner.visualstudio" Version="2.4.2" />
    <PackageReference Include="Coverlet.MSbuild" Version="2.9.0"/>
    <PackageReference Include="ReportGenerator" Version="4.6.1"/>
  </ItemGroup>

  <ItemGroup>
    <!--<PackageReference Include="Microsoft.CodeAnalysis.FxCopAnalyzers" Version="3.0.0" PrivateAssets="all"/>-->
  </ItemGroup>

<<<<<<< HEAD
=======
  <ItemGroup>
    <!--<PackageReference Include="Microsoft.CodeAnalysis.FxCopAnalyzers" Version="3.0.0" PrivateAssets="all"/>-->
  </ItemGroup>

>>>>>>> 9d056217
   <Target Name="PackValidations" BeforeTargets="GenerateNuspec">
    <!-- Attempt to prevent myself from accidentally releaseing a debug build. -->
    <Error Condition="$(Configuration) != 'Release'" Text="Attempting to pack a debug build."/>
    <Error Condition="$(SourceRevisionId.Contains('-dirty'))" Text="Attempting to pack from a dirty repository."/>
  </Target>
<<<<<<< HEAD

  <Target Name="InitializeSourceControlInformation" BeforeTargets="PackValidations">
    <Exec
      Command="git describe --long --always --dirty --exclude=* --abbrev=8"
      ConsoleToMsBuild="True"
      IgnoreExitCode="False"
      >      
      <Output PropertyName="SourceRevisionId" TaskParameter="ConsoleOutput"/>
    </Exec>
  </Target>

=======
    
  <Target Name="InitializeSourceControlInformation" BeforeTargets="PackValidations">
    <Exec 
      Command="git describe --long --always --dirty --exclude=*"
      ConsoleToMsBuild="True"
      IgnoreExitCode="False"
      >
      <Output PropertyName="SourceRevisionId" TaskParameter="ConsoleOutput"/>
    </Exec>
  </Target>
>>>>>>> 9d056217
</Project><|MERGE_RESOLUTION|>--- conflicted
+++ resolved
@@ -1,7 +1,7 @@
 <Project>
   <PropertyGroup>
     <PackageTags Condition="$(MSBuildProjectName.StartsWith('Sylvan.Tools.'))">$(PackageTags);global;tool</PackageTags>
-    <PackageTags>$(PackageTags);dotnet;.NET;Sylvan</PackageTags>
+    <PackageTags>$(PackageTags);.NET;Sylvan</PackageTags>
   </PropertyGroup>
   <Target Name="PrepareNupkg" BeforeTargets="ResolvePackageAssets">
     <!-- the package folder must exist before nuget restore runs -->
@@ -26,31 +26,15 @@
     <!--<PackageReference Include="Microsoft.CodeAnalysis.FxCopAnalyzers" Version="3.0.0" PrivateAssets="all"/>-->
   </ItemGroup>
 
-<<<<<<< HEAD
-=======
   <ItemGroup>
     <!--<PackageReference Include="Microsoft.CodeAnalysis.FxCopAnalyzers" Version="3.0.0" PrivateAssets="all"/>-->
   </ItemGroup>
 
->>>>>>> 9d056217
    <Target Name="PackValidations" BeforeTargets="GenerateNuspec">
     <!-- Attempt to prevent myself from accidentally releaseing a debug build. -->
     <Error Condition="$(Configuration) != 'Release'" Text="Attempting to pack a debug build."/>
     <Error Condition="$(SourceRevisionId.Contains('-dirty'))" Text="Attempting to pack from a dirty repository."/>
   </Target>
-<<<<<<< HEAD
-
-  <Target Name="InitializeSourceControlInformation" BeforeTargets="PackValidations">
-    <Exec
-      Command="git describe --long --always --dirty --exclude=* --abbrev=8"
-      ConsoleToMsBuild="True"
-      IgnoreExitCode="False"
-      >      
-      <Output PropertyName="SourceRevisionId" TaskParameter="ConsoleOutput"/>
-    </Exec>
-  </Target>
-
-=======
     
   <Target Name="InitializeSourceControlInformation" BeforeTargets="PackValidations">
     <Exec 
@@ -61,5 +45,4 @@
       <Output PropertyName="SourceRevisionId" TaskParameter="ConsoleOutput"/>
     </Exec>
   </Target>
->>>>>>> 9d056217
 </Project>